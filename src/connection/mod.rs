--- conflicted
+++ resolved
@@ -340,14 +340,10 @@
     pub(crate) fn try_send_mail(&mut self, mail: &Mail) -> SmtpResult<()> {
         check_address(mail.from.as_str())?;
         check_address(mail.to.as_str())?;
-<<<<<<< HEAD
-        if self.config.pipeline && self.server.meta.pipelining == Support::Supported {
-=======
         if mail.attachments.len() > 0 && self.server.meta.eight_bit_mime != Support::Supported {
             return Err(SmtpErr::MIMENotSupported);
         }
-        if self.server.meta.pipelining == Support::Supported {
->>>>>>> 81671962
+        if self.config.pipeline && self.server.meta.pipelining == Support::Supported {
             self.command_mail_from(&mail.from)?;
             self.command_mail_to(&mail.to)?;
             self.command_mail_data()?;
